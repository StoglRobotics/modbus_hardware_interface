
// Copyright (c) 2024 Stogl Robotics Consulting UG (haftungsbeschränkt)
//
// Licensed under the Apache License, Version 2.0 (the "License");
// you may not use this file except in compliance with the License.
// You may obtain a copy of the License at
//
//     http://www.apache.org/licenses/LICENSE-2.0
//
// Unless required by applicable law or agreed to in writing, software
// distributed under the License is distributed on an "AS IS" BASIS,
// WITHOUT WARRANTIES OR CONDITIONS OF ANY KIND, either express or implied.
// See the License for the specific language governing permissions and
// limitations under the License.

#ifndef MODBUS_HARDWARE_INTERFACE__MODBUS_CLIENT_HPP_
#define MODBUS_HARDWARE_INTERFACE__MODBUS_CLIENT_HPP_

#include <modbus/modbus.h>

#include <cmath>
#include <cstdint>
#include <memory>
#include <string>
#include <unordered_map>
#include <utility>
#include <vector>

#include "modbus_hardware_interface/modbus_exceptions.hpp"
#include "rclcpp/rclcpp.hpp"

namespace modbus_hardware_interface
{

constexpr char REGISTER[] = "register";
constexpr char INPUT_REGISTER[] = "input_register";
constexpr char BITS[] = "bits";
constexpr char INPUT_BITS[] = "input_bits";

class ModbusInterfaceConfig
{
public:
  explicit ModbusInterfaceConfig(
    const int & register_address, const int & number_of_bits, const double & offset = 0.0,
    const double & factor = 1.0, const bool & register_mode = false,
    const int & modbus_register_length = 16)
  : register_address_(register_address),
    number_of_bits_(number_of_bits),
    offset_(offset),
    factor_(factor),
    register_mode_(register_mode),
    modbus_register_length_(modbus_register_length)
  {
  }

  int get_register_address() const { return register_address_; }

  int number_of_bits() const { return number_of_bits_; }

  int number_of_registers() const
  {
    // if we are in register mode then the bits to read must be a multiple of the
    // modbus_register_length_
    assert(number_of_bits_ % modbus_register_length_ == 0);

    return number_of_bits_ / modbus_register_length_;
  }

  void register_mode(const bool & mode) { register_mode_ = mode; }

  bool register_mode() { return register_mode_; }

protected:
  const int register_address_;  // The address of the register
  const int number_of_bits_;    // How many bits/registers to read
  double offset_;
  double factor_;
  bool register_mode_;
  const int modbus_register_length_;
};

class ModbusInterfaceReadConfig : public ModbusInterfaceConfig
{
public:
  explicit ModbusInterfaceReadConfig(
    const int & register_address, const int & number_of_bits, const std::string & read_function,
    const std::string & data_type, const double & offset = 0.0, const double & factor = 1.0)
  : ModbusInterfaceConfig(register_address, number_of_bits, offset, factor),
    modbus_uint_16_to_float_(nullptr),
    modbus_uint_8_to_float_(nullptr),
    read_function_(read_function)
  {
    if (this->read_function() == REGISTER || this->read_function() == INPUT_REGISTER)
    {
      this->register_mode(true);
    } else if (this->read_function() == BITS || this->read_function() == INPUT_BITS)
    {
      this->register_mode(false);
    } else {
      throw ModbusInvalidConfigException(
        "ModbusInterfaceReadConfig: Invalid read_function passed [" + read_function_ +
          "]. Allowed types are [" + std::string(REGISTER) + "], [" + std::string(INPUT_REGISTER) + "], [" + std::string(BITS) + "] or [" + std::string(INPUT_BITS) + "].");
    }
    else if (this->read_function() == BITS || this->read_function() == INPUT_BITS)
    {
      this->register_mode(false);
    }
    else
    {
      throw ModbusInvalidConfigException(
        "ModbusInterfaceReadConfig: Invalid read_function passed [" + read_function_ +
        "]. Allowed types are [" + std::string(REGISTER) + "], [" + std::string(INPUT_REGISTER) +
        "], [" + std::string(BITS) + "] or [" + std::string(INPUT_BITS) + "].");
    }
    select_modbus_to_double_function(data_type);
  }

  explicit ModbusInterfaceReadConfig(
    const int & register_address, const int & number_of_bits, const std::string & read_function,
<<<<<<< HEAD
    float (*custom_modbus_uint_16_to_float)(const uint16_t *), const double & offset = 0.0,
    const double & factor = 1.0)
=======
    float (*custom_modbus_uint_16_to_float)(const uint16_t *), const double & offset = 0.0, const double & factor = 1.0)
>>>>>>> 6149b2ac
  : ModbusInterfaceConfig(register_address, number_of_bits, offset, factor),
    modbus_uint_16_to_float_(custom_modbus_uint_16_to_float),
    modbus_uint_8_to_float_(nullptr),
    read_function_(read_function)
  {
    // check that mode fits to given readfunction signature
    if (this->read_function() != REGISTER && this->read_function() == INPUT_REGISTER)
    {
      throw ModbusInvalidConfigException(
<<<<<<< HEAD
        "ModbusInterfaceReadConfig: Custom function passed to ModbusReadConfig with signature for "
        "reading register but read_function set to: [" +
        read_function_ + "] were [" + std::string(REGISTER) + "] or [" +
        std::string(INPUT_REGISTER) + "] is expected.");
=======
        "ModbusInterfaceReadConfig: Custom function passed to ModbusReadConfig with signature for reading register but read_function set to: [" + read_function_ +
          "] were [" + std::string(REGISTER) + "] or [" + std::string(INPUT_REGISTER) + "] is expected.");
>>>>>>> 6149b2ac
    }
    this->register_mode(true);
  }

  explicit ModbusInterfaceReadConfig(
    const int & register_address, const int & number_of_bits, const std::string & read_function,
<<<<<<< HEAD
    float (*custom_modbus_uint_8_to_float)(const uint8_t *), const double & offset = 0.0,
    const double & factor = 1.0)
=======
    float (*custom_modbus_uint_8_to_float)(const uint8_t *), const double & offset = 0.0, const double & factor = 1.0)
>>>>>>> 6149b2ac
  : ModbusInterfaceConfig(register_address, number_of_bits, offset, factor),
    modbus_uint_16_to_float_(nullptr),
    modbus_uint_8_to_float_(custom_modbus_uint_8_to_float),
    read_function_(read_function)
  {
    // check that read functions type (mode) fits to given readfunction signature
    if (this->read_function() != BITS && this->read_function() != INPUT_BITS)
    {
      throw ModbusInvalidConfigException(
<<<<<<< HEAD
        "ModbusInterfaceReadConfig: Custom function passed to ModbusReadConfig with signature for "
        "reading input bits but read_function set to: [" +
        read_function_ + "] were [" + std::string(BITS) + "] or [" + std::string(INPUT_BITS) +
        "] is expected.");
=======
        "ModbusInterfaceReadConfig: Custom function passed to ModbusReadConfig with signature for reading input bits but read_function set to: [" + read_function_ +
          "] were [" + std::string(BITS) + "] or [" + std::string(INPUT_BITS) + "] is expected.");
>>>>>>> 6149b2ac
    }
    this->register_mode(false);
  }

  template <typename T>
  double convert_from_modbus(const std::vector<T> & modbus_value)
  {
    return static_cast<double>(modbus_to_float(modbus_value)) * factor_ + offset_;
  }

  std::string read_function() const { return read_function_; }

protected:
  float modbus_to_float(std::vector<uint16_t> values)
  {
    THROW_ON_NULLPTR(modbus_uint_16_to_float_);
    return modbus_uint_16_to_float_(values.data());
  }

  float modbus_to_float(std::vector<uint8_t> values)
  {
    THROW_ON_NULLPTR(modbus_uint_8_to_float_);
    return modbus_uint_8_to_float_(values.data());
  }

  void select_modbus_to_double_function(const std::string & data_type)
  {
    if (register_mode())
    {
      if (data_type == "float_abcd")
      {
        modbus_uint_16_to_float_ = modbus_get_float_abcd;
      }
      else if (data_type == "float_badc")
      {
        modbus_uint_16_to_float_ = modbus_get_float_badc;
      }
      else if (data_type == "float_cdab")
      {
        modbus_uint_16_to_float_ = modbus_get_float_cdab;
      }
      else if (data_type == "float_dcba")
      {
        modbus_uint_16_to_float_ = modbus_get_float_dcba;
      }
      else if (data_type == "raw")
      {
        modbus_uint_16_to_float_ = nullptr;
      }
      else if (data_type == "to_int_to_float")
      {
        modbus_uint_16_to_float_ = [](const uint16_t * values) -> float
        {
          // Dereference the pointer to access the uint16_t values
          uint16_t firstValue = *(values);
          uint16_t secondValue = *(values + 1);
          // Shift secondValue by 16 bits to occupy the higher 16 bits of the int32_t
          int32_t result = static_cast<int32_t>(secondValue) << 16;
          // Bitwise OR with firstValue to set the lower 16 bits
          result |= static_cast<int32_t>(firstValue);
          return static_cast<float>(result);
        };
      }
      else if (data_type == "to_int_to_float_inv")
      {
        modbus_uint_16_to_float_ = [](const uint16_t * values) -> float
        {
          // Dereference the pointer to access the uint16_t values
          uint16_t firstValue = *(values);       // Equivalent to values[0]
          uint16_t secondValue = *(values + 1);  // Equivalent to values[1]

          // Shift firstValue by 16 bits to occupy the higher 16 bits of the int32_t
          int32_t result = static_cast<int32_t>(firstValue) << 16;
          // Bitwise OR with secondValue to set the lower 16 bits
          result |= static_cast<int32_t>(secondValue);
          return static_cast<float>(result);
        };
      }
      else
      {
        throw ModbusUnknownConversionFunctionException(
          "ModbusInterfaceReadConfig: Unknown modbus_uint_16_to_float_ function [" + data_type +
          "] passed.");
      }
    }
    else
    {
      if (data_type == "float")
      {
        modbus_uint_8_to_float_ = [](const uint8_t * value) -> float
        { return static_cast<float>(*value); };
      }
      else
      {
        throw ModbusUnknownConversionFunctionException(
          "ModbusInterfaceReadConfig: Unknown modbus_uint_8_to_float function [" + data_type +
          "] passed.");
      }
    }
  }
  float (*modbus_uint_16_to_float_)(const uint16_t *);  // [float_abcd, float_badc, float_dcba, ...]
  float (*modbus_uint_8_to_float_)(const uint8_t *);
  const std::string read_function_;  // register, input_register, bits, input_bits
};

class ModbusInterfaceWriteConfig : public ModbusInterfaceConfig
{
public:
  explicit ModbusInterfaceWriteConfig(
    const int & register_address, const int & number_of_number_of_bits,
    const std::string & write_function, const std::string & data_type, const double & offset = 0.0,
    const double & factor = 1.0, const bool & write_this_interface = false)
  : ModbusInterfaceConfig(register_address, number_of_number_of_bits, offset, factor),
    modbus_float_to_uint_16_(nullptr),
    modbus_float_to_uint_8_(nullptr),
    write_function_(write_function),
    write_this_interface_(write_this_interface)
  {
    if (this->write_function() == REGISTER || this->write_function() == INPUT_REGISTER)
    {
      this->register_mode(true);
    } else if (this->write_function() == BITS || this->write_function() == INPUT_BITS)
    {
      this->register_mode(false);
    } else {
      throw ModbusInvalidConfigException(
        "ModbusInterfaceWriteConfig: Invalid write_function passed [" + write_function_ +
          "]. Allowed types are [" + std::string(REGISTER) + "], [" + std::string(INPUT_REGISTER) + "], [" + std::string(BITS) + "] or [" + std::string(INPUT_BITS) + "].");
    }
    else if (this->write_function() == BITS || this->write_function() == INPUT_BITS)
    {
      this->register_mode(false);
    }
    else
    {
      throw ModbusInvalidConfigException(
        "ModbusInterfaceWriteConfig: Invalid write_function passed [" + write_function_ +
        "]. Allowed types are [" + std::string(REGISTER) + "], [" + std::string(INPUT_REGISTER) +
        "], [" + std::string(BITS) + "] or [" + std::string(INPUT_BITS) + "].");
    }
    select_double_to_modbus_function(data_type);
  }

  explicit ModbusInterfaceWriteConfig(
    const int & register_address, const int & number_of_number_of_bits,
<<<<<<< HEAD
    const std::string & write_function,
    std::vector<uint16_t> (*custom_modbus_float_to_uint_16)(const float &),
    const double & offset = 0.0, const double & factor = 1.0,
    const bool & write_this_interface = false)
=======
    const std::string & write_function, std::vector<uint16_t> (*custom_modbus_float_to_uint_16)(const float &), const double & offset = 0.0,
    const double & factor = 1.0, const bool & write_this_interface = false)
>>>>>>> 6149b2ac
  : ModbusInterfaceConfig(register_address, number_of_number_of_bits, offset, factor),
    modbus_float_to_uint_16_(custom_modbus_float_to_uint_16),
    modbus_float_to_uint_8_(nullptr),
    write_function_(write_function),
    write_this_interface_(write_this_interface)
  {
    if (this->write_function() != REGISTER && this->write_function() != INPUT_REGISTER)
    {
<<<<<<< HEAD
      throw ModbusInvalidConfigException(
        "ModbusInterfaceWriteConfig: Custom function passed to ModbusInterfaceWriteConfig with "
        "signature for writing register but write_function_ set to: [" +
        write_function_ + "] were [" + std::string(REGISTER) + "] or [" +
        std::string(INPUT_REGISTER) + "] is expected.");
=======
          throw ModbusInvalidConfigException(
        "ModbusInterfaceWriteConfig: Custom function passed to ModbusInterfaceWriteConfig with signature for writing register but write_function_ set to: [" + write_function_ +
          "] were [" + std::string(REGISTER) + "] or [" + std::string(INPUT_REGISTER) + "] is expected.");
>>>>>>> 6149b2ac
    }
    this->register_mode(true);
  }

  explicit ModbusInterfaceWriteConfig(
    const int & register_address, const int & number_of_number_of_bits,
<<<<<<< HEAD
    const std::string & write_function,
    std::vector<uint8_t> (*custom_modbus_float_to_uint_8)(const float &),
    const double & offset = 0.0, const double & factor = 1.0,
    const bool & write_this_interface = false)
=======
    const std::string & write_function, std::vector<uint8_t> (*custom_modbus_float_to_uint_8)(const float &), const double & offset = 0.0,
    const double & factor = 1.0, const bool & write_this_interface = false)
>>>>>>> 6149b2ac
  : ModbusInterfaceConfig(register_address, number_of_number_of_bits, offset, factor),
    modbus_float_to_uint_16_(nullptr),
    modbus_float_to_uint_8_(custom_modbus_float_to_uint_8),
    write_function_(write_function),
    write_this_interface_(write_this_interface)
  {
    if (this->write_function() != BITS && this->write_function() != INPUT_BITS)
    {
<<<<<<< HEAD
      throw ModbusInvalidConfigException(
        "ModbusInterfaceWriteConfig: Custom function passed to ModbusInterfaceWriteConfig with "
        "signature for writing bits but write_function_ set to: [" +
        write_function_ + "] were were [" + std::string(BITS) + "] or [" + std::string(INPUT_BITS) +
        "] is expected.");
=======
                throw ModbusInvalidConfigException(
        "ModbusInterfaceWriteConfig: Custom function passed to ModbusInterfaceWriteConfig with signature for writing bits but write_function_ set to: [" + write_function_ +
          "] were were [" + std::string(BITS) + "] or [" + std::string(INPUT_BITS) + "] is expected.");
>>>>>>> 6149b2ac
    }
    this->register_mode(false);
  }

  std::vector<uint16_t> double_to_modbus_16(const double & value)
  {
    THROW_ON_NULLPTR(modbus_float_to_uint_16_);
    return modbus_float_to_uint_16_(static_cast<float>(convert(value)));
  }

  std::vector<uint8_t> double_to_modbus_8(const double & value)
  {
    THROW_ON_NULLPTR(modbus_float_to_uint_8_);
    return modbus_float_to_uint_8_(static_cast<float>(convert(value)));
  }

  std::string write_function() const { return write_function_; }

  void write_this_interface(const bool & write_this_interface)
  {
    write_this_interface_ = write_this_interface;
  }

  bool write_this_interface() const { return write_this_interface_; }

protected:
  double convert(const double & value) { return value * factor_ + offset_; }

  void select_double_to_modbus_function(const std::string & data_type)
  {
    if (register_mode())
    {
      if (data_type == "float_abcd")
      {
        modbus_float_to_uint_16_ = [](const float & value) -> std::vector<uint16_t>
        {
          std::vector<uint16_t> data(2);
          modbus_set_float_abcd(value, data.data());
          return data;
        };
      }
      else if (data_type == "float_badc")
      {
        modbus_float_to_uint_16_ = [](const float & value) -> std::vector<uint16_t>
        {
          std::vector<uint16_t> data(2);
          modbus_set_float_badc(value, data.data());
          return data;
        };
      }
      else if (data_type == "float_cdab")
      {
        modbus_float_to_uint_16_ = [](const float & value) -> std::vector<uint16_t>
        {
          std::vector<uint16_t> data(2);
          modbus_set_float_cdab(value, data.data());
          return data;
        };
      }
      else if (data_type == "raw")
      {
        modbus_float_to_uint_16_ = nullptr;
      }
      else if (data_type == "float_dcba")
      {
        modbus_float_to_uint_16_ = [](const float & value) -> std::vector<uint16_t>
        {
          std::vector<uint16_t> data(2);
          modbus_set_float_dcba(value, data.data());
          return data;
        };
      }
      else if (data_type == "to_int_to_modbus")
      {
        modbus_float_to_uint_16_ = [](const float & value) -> std::vector<uint16_t>
        {
          int32_t int_value = static_cast<uint32_t>(std::round(value));
          std::vector<uint16_t> data(2);
          // Extract the lower 16 bits (first uint16_t value)
          data[0] = static_cast<uint16_t>(int_value & 0xFFFF);
          // Extract the higher 16 bits (second uint16_t value)
          data[1] = static_cast<uint16_t>(int_value >> 16);
          return data;
        };
      }
      else if (data_type == "to_int_to_modbus_inv")
      {
        modbus_float_to_uint_16_ = [](const float & value) -> std::vector<uint16_t>
        {
          int32_t int_value = static_cast<uint32_t>(std::round(value));
          std::vector<uint16_t> data(2);
          // Extract the higher 16 bits (second uint16_t value)
          data[0] = static_cast<uint16_t>(int_value >> 16);
          // Extract the lower 16 bits (first uint16_t value)
          data[1] = static_cast<uint16_t>(int_value & 0xFFFF);
          return data;
        };
      }
      else
      {
        throw ModbusUnknownConversionFunctionException(
          "ModbusInterfaceWriteConfig: Unknown modbus_uint_16_to_float function [" + data_type +
          "] passed.");
      }
    }
    else
    {
      if (data_type == "float")
      {
        modbus_float_to_uint_8_ = [](const float & value) -> std::vector<uint8_t>
        {
          std::vector<uint8_t> data(1);
          // TODO(Manual) Maybe clamp, round and check that its zero/one?
          data.push_back(static_cast<uint8_t>(value));
          return data;
        };
      }
      else
      {
        throw ModbusUnknownConversionFunctionException(
          "ModbusInterfaceWriteConfig: Unknown modbus_8_to_float function [" + data_type +
          "] passed.");
      }
    }
  }

  std::vector<uint16_t> (*modbus_float_to_uint_16_)(const float &);
  std::vector<uint8_t> (*modbus_float_to_uint_8_)(const float &);
  const std::string write_function_;  // register, input_register, bits, input_bits
  bool write_this_interface_;
};

class ModbusClient
{
public:
  explicit ModbusClient(
    const std::string & ip_address, const int & port, const bool & persistent_connection = true,
    modbus_t * modbus_connection = nullptr)
  : ip_address_(ip_address),
    port_(port),
    persistent_connection_(persistent_connection),
    modbus_connection_(modbus_connection)
  {
    RCLCPP_INFO(
      rclcpp::get_logger("ModbusConnection"),
      "Create connection on %s:%i with persistent connection <%s>", ip_address_.c_str(), port_,
      persistent_connection_ ? "true" : "false");
  }

  ~ModbusClient() { disconnect(); }

  bool connected() const { return modbus_connection_ != nullptr; }

  inline operator bool() const { return connected(); }

  bool is_persistent_connection() const { return persistent_connection_; }

  bool connect()
  {
    try
    {
      if (!modbus_connection_)
      {
        modbus_connection_ = modbus_new_tcp(ip_address_.c_str(), port_);
      }
      if (modbus_connection_ == NULL)
      {
        RCLCPP_ERROR(
          rclcpp::get_logger("ModbusConnection"), "Unable to create the libmodbus context");
        disconnect();
        return false;
      }

      if (modbus_connect(modbus_connection_) == -1)
      {
        RCLCPP_ERROR(
          rclcpp::get_logger("ModbusConnection"), "Connection failed: %s", modbus_strerror(errno));
        disconnect();
        return false;
      }

      RCLCPP_INFO(
        rclcpp::get_logger("ModbusConnection"), "Connected to Modbus server at %s:%d",
        ip_address_.c_str(), port_);
    }
    catch (const std::exception & e)
    {
      RCLCPP_ERROR(
        rclcpp::get_logger("ModbusConnection"), "Exception in connectToModbusServer: %s", e.what());
      disconnect();
      return false;
    }
    return true;
  }

  void disconnect()
  {
    if (modbus_connection_ != nullptr)
    {
      modbus_close(modbus_connection_);
      modbus_free(modbus_connection_);
      modbus_connection_ = nullptr;
    }
  }

  std::vector<uint16_t> read_raw_register(ModbusInterfaceReadConfig & config)
  {
    const std::string read_fn = config.read_function();
    if (read_fn == REGISTER)
    {
      return read_register(config.get_register_address(), config.number_of_registers());
    }
    else if (read_fn == INPUT_REGISTER)
    {
      return read_input_register(config.get_register_address(), config.number_of_registers());
    }
    else
    {
      throw std::runtime_error(
        "ModbusClient: Error while reading raw register. The given read function [" + read_fn +
        "] is not defined for registers");
    }
  }

  double read(ModbusInterfaceReadConfig & config)
  {
    const std::string read_fn = config.read_function();
    if (read_fn == REGISTER)
    {
      return config.convert_from_modbus(
        read_register(config.get_register_address(), config.number_of_registers()));
    }
    else if (read_fn == INPUT_REGISTER)
    {
      return config.convert_from_modbus(
        read_input_register(config.get_register_address(), config.number_of_registers()));
    }
    else if (read_fn == BITS)
    {
      return config.convert_from_modbus(
        read_bits(config.get_register_address(), config.number_of_bits()));
    }
    else if (read_fn == INPUT_BITS)
    {
      return config.convert_from_modbus(
        read_input_bits(config.get_register_address(), config.number_of_bits()));
    }
    else
    {
      throw std::runtime_error(
        "ModbusClient: Error while reading. The given read function [" + read_fn +
        "] is not defined.");
    }
  }

  // TODO(Manual) where should we check if there is not a value change happening?
  // Client or driver?
  void write(ModbusInterfaceWriteConfig config, const double & value)
  {
    const std::string write_fn = config.write_function();
    if (write_fn == REGISTER)
    {
      write_register(config.get_register_address(), config.double_to_modbus_16(value));
    }
    else if (write_fn == BITS)
    {
      write_bits(config.get_register_address(), config.double_to_modbus_8(value));
    }
    else
    {
      throw std::runtime_error(
        "ModbusClient: Error while writing. The given write function [" + write_fn +
        "] is not defined.");
    }
  }

private:
  std::vector<uint8_t> read_bits(const int & register_address, const int & number_of_bits = 1)
  {
    std::vector<uint8_t> bits(number_of_bits);
    int rc = modbus_read_bits(modbus_connection_, register_address, number_of_bits, bits.data());
    if (rc == -1)
    {
      std::string error_msg = "ModbusConnection: Failed to read bits in register [" +
                              std::to_string(register_address) + "]";
      RCLCPP_WARN(rclcpp::get_logger("ModbusConnection"), error_msg.c_str());

      throw ModbusReadException(error_msg);
      // just to have right default in case exception is removed
      return std::vector<uint8_t>();
    }
    return bits;
  }

  std::vector<uint8_t> read_input_bits(const int & register_address, const int & number_of_bits = 1)
  {
    std::vector<uint8_t> bits(number_of_bits);
    int rc =
      modbus_read_input_bits(modbus_connection_, register_address, number_of_bits, bits.data());
    if (rc == -1)
    {
      std::string error_msg = "ModbusConnection: Failed to read bits in register [" +
                              std::to_string(register_address) + "]";
      RCLCPP_WARN(rclcpp::get_logger("ModbusConnection"), error_msg.c_str());

      throw ModbusReadException(error_msg);
      // just to have right default in case exception is removed
      return std::vector<uint8_t>();
    }
    return bits;
  }

  std::vector<uint16_t> read_register(
    const int & register_address, const int & number_of_registers = 2)
  {
    std::vector<uint16_t> reg_dest(number_of_registers);
    int rc = modbus_read_registers(
      modbus_connection_, register_address, number_of_registers, reg_dest.data());
    if (rc == -1)
    {
      std::string error_msg =
        "ModbusConnection: Failed to read register [" + std::to_string(register_address) + "]";
      RCLCPP_WARN(rclcpp::get_logger("ModbusConnection"), error_msg.c_str());

      throw ModbusReadException(error_msg);
      // just to have right default in case exception is removed
      return std::vector<uint16_t>();
    }
    return reg_dest;
  }

  std::vector<uint16_t> read_input_register(
    const int & register_address, const int & number_of_registers = 2)
  {
    std::vector<uint16_t> reg_dest(number_of_registers);
    int rc = modbus_read_input_registers(
      modbus_connection_, register_address, number_of_registers, reg_dest.data());
    if (rc == -1)
    {
      std::string error_msg = "ModbusConnection: Failed to read input register [" +
                              std::to_string(register_address) + "]";
      RCLCPP_WARN(rclcpp::get_logger("ModbusConnection"), error_msg.c_str());

      throw ModbusReadException(error_msg);
      // just to have right default in case exception is removed
      return std::vector<uint16_t>();
    }
    return reg_dest;
  }

  int write_bits(const int & register_address, const std::vector<uint8_t> & bits)
  {
    // static cast should not pose a problem here since its very unlikely that we want to read more
    // than 2^31 bits
    int wc = modbus_write_bits(
      modbus_connection_, register_address, static_cast<int>(bits.size()), bits.data());
    if (wc == -1)
    {
      std::string error_msg = "ModbusConnection: Failed to write bits in register [" +
                              std::to_string(register_address) + "]";
      RCLCPP_WARN(rclcpp::get_logger("ModbusConnection"), error_msg.c_str());

      throw ModbusWriteException(error_msg);
      // just to have right default in case exception is removed
      return wc;
    }
    return wc;
  }

  int write_register(const int & register_address, std::vector<uint16_t> values)
  {
    int wc = modbus_write_registers(
      modbus_connection_, register_address, static_cast<int>(values.size()), values.data());
    if (wc == -1)
    {
      std::string error_msg =
        "ModbusConnection: Failed to write register [" + std::to_string(register_address) + "]";
      RCLCPP_WARN(rclcpp::get_logger("ModbusConnection"), error_msg.c_str());

      throw ModbusWriteException(error_msg);
      // just to have right default in case exception is removed
      return wc;
    }
    return wc;
  }

  // Private members
  std::string ip_address_;
  int port_;
  bool persistent_connection_;
  modbus_t * modbus_connection_;
};

}  // namespace modbus_hardware_interface

#endif  // MODBUS_HARDWARE_INTERFACE__MODBUS_CLIENT_HPP_<|MERGE_RESOLUTION|>--- conflicted
+++ resolved
@@ -117,12 +117,8 @@
 
   explicit ModbusInterfaceReadConfig(
     const int & register_address, const int & number_of_bits, const std::string & read_function,
-<<<<<<< HEAD
     float (*custom_modbus_uint_16_to_float)(const uint16_t *), const double & offset = 0.0,
     const double & factor = 1.0)
-=======
-    float (*custom_modbus_uint_16_to_float)(const uint16_t *), const double & offset = 0.0, const double & factor = 1.0)
->>>>>>> 6149b2ac
   : ModbusInterfaceConfig(register_address, number_of_bits, offset, factor),
     modbus_uint_16_to_float_(custom_modbus_uint_16_to_float),
     modbus_uint_8_to_float_(nullptr),
@@ -132,27 +128,18 @@
     if (this->read_function() != REGISTER && this->read_function() == INPUT_REGISTER)
     {
       throw ModbusInvalidConfigException(
-<<<<<<< HEAD
         "ModbusInterfaceReadConfig: Custom function passed to ModbusReadConfig with signature for "
         "reading register but read_function set to: [" +
         read_function_ + "] were [" + std::string(REGISTER) + "] or [" +
         std::string(INPUT_REGISTER) + "] is expected.");
-=======
-        "ModbusInterfaceReadConfig: Custom function passed to ModbusReadConfig with signature for reading register but read_function set to: [" + read_function_ +
-          "] were [" + std::string(REGISTER) + "] or [" + std::string(INPUT_REGISTER) + "] is expected.");
->>>>>>> 6149b2ac
     }
     this->register_mode(true);
   }
 
   explicit ModbusInterfaceReadConfig(
     const int & register_address, const int & number_of_bits, const std::string & read_function,
-<<<<<<< HEAD
     float (*custom_modbus_uint_8_to_float)(const uint8_t *), const double & offset = 0.0,
     const double & factor = 1.0)
-=======
-    float (*custom_modbus_uint_8_to_float)(const uint8_t *), const double & offset = 0.0, const double & factor = 1.0)
->>>>>>> 6149b2ac
   : ModbusInterfaceConfig(register_address, number_of_bits, offset, factor),
     modbus_uint_16_to_float_(nullptr),
     modbus_uint_8_to_float_(custom_modbus_uint_8_to_float),
@@ -162,15 +149,10 @@
     if (this->read_function() != BITS && this->read_function() != INPUT_BITS)
     {
       throw ModbusInvalidConfigException(
-<<<<<<< HEAD
         "ModbusInterfaceReadConfig: Custom function passed to ModbusReadConfig with signature for "
         "reading input bits but read_function set to: [" +
         read_function_ + "] were [" + std::string(BITS) + "] or [" + std::string(INPUT_BITS) +
         "] is expected.");
-=======
-        "ModbusInterfaceReadConfig: Custom function passed to ModbusReadConfig with signature for reading input bits but read_function set to: [" + read_function_ +
-          "] were [" + std::string(BITS) + "] or [" + std::string(INPUT_BITS) + "] is expected.");
->>>>>>> 6149b2ac
     }
     this->register_mode(false);
   }
@@ -316,15 +298,10 @@
 
   explicit ModbusInterfaceWriteConfig(
     const int & register_address, const int & number_of_number_of_bits,
-<<<<<<< HEAD
     const std::string & write_function,
     std::vector<uint16_t> (*custom_modbus_float_to_uint_16)(const float &),
     const double & offset = 0.0, const double & factor = 1.0,
     const bool & write_this_interface = false)
-=======
-    const std::string & write_function, std::vector<uint16_t> (*custom_modbus_float_to_uint_16)(const float &), const double & offset = 0.0,
-    const double & factor = 1.0, const bool & write_this_interface = false)
->>>>>>> 6149b2ac
   : ModbusInterfaceConfig(register_address, number_of_number_of_bits, offset, factor),
     modbus_float_to_uint_16_(custom_modbus_float_to_uint_16),
     modbus_float_to_uint_8_(nullptr),
@@ -333,32 +310,21 @@
   {
     if (this->write_function() != REGISTER && this->write_function() != INPUT_REGISTER)
     {
-<<<<<<< HEAD
       throw ModbusInvalidConfigException(
         "ModbusInterfaceWriteConfig: Custom function passed to ModbusInterfaceWriteConfig with "
         "signature for writing register but write_function_ set to: [" +
         write_function_ + "] were [" + std::string(REGISTER) + "] or [" +
         std::string(INPUT_REGISTER) + "] is expected.");
-=======
-          throw ModbusInvalidConfigException(
-        "ModbusInterfaceWriteConfig: Custom function passed to ModbusInterfaceWriteConfig with signature for writing register but write_function_ set to: [" + write_function_ +
-          "] were [" + std::string(REGISTER) + "] or [" + std::string(INPUT_REGISTER) + "] is expected.");
->>>>>>> 6149b2ac
     }
     this->register_mode(true);
   }
 
   explicit ModbusInterfaceWriteConfig(
     const int & register_address, const int & number_of_number_of_bits,
-<<<<<<< HEAD
     const std::string & write_function,
     std::vector<uint8_t> (*custom_modbus_float_to_uint_8)(const float &),
     const double & offset = 0.0, const double & factor = 1.0,
     const bool & write_this_interface = false)
-=======
-    const std::string & write_function, std::vector<uint8_t> (*custom_modbus_float_to_uint_8)(const float &), const double & offset = 0.0,
-    const double & factor = 1.0, const bool & write_this_interface = false)
->>>>>>> 6149b2ac
   : ModbusInterfaceConfig(register_address, number_of_number_of_bits, offset, factor),
     modbus_float_to_uint_16_(nullptr),
     modbus_float_to_uint_8_(custom_modbus_float_to_uint_8),
@@ -367,17 +333,11 @@
   {
     if (this->write_function() != BITS && this->write_function() != INPUT_BITS)
     {
-<<<<<<< HEAD
       throw ModbusInvalidConfigException(
         "ModbusInterfaceWriteConfig: Custom function passed to ModbusInterfaceWriteConfig with "
         "signature for writing bits but write_function_ set to: [" +
         write_function_ + "] were were [" + std::string(BITS) + "] or [" + std::string(INPUT_BITS) +
         "] is expected.");
-=======
-                throw ModbusInvalidConfigException(
-        "ModbusInterfaceWriteConfig: Custom function passed to ModbusInterfaceWriteConfig with signature for writing bits but write_function_ set to: [" + write_function_ +
-          "] were were [" + std::string(BITS) + "] or [" + std::string(INPUT_BITS) + "] is expected.");
->>>>>>> 6149b2ac
     }
     this->register_mode(false);
   }
